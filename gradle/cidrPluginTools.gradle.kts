--- conflicted
+++ resolved
@@ -662,65 +662,6 @@
     }
 }
 
-<<<<<<< HEAD
-// Prepare patched "platformDeps" JAR file.
-fun patchedPlatformDepsJar(project: Project, platformDepsDir: File): Zip = with(project) {
-    task<Zip>("patchedPlatformDepsJar") {
-        val productName = guessCidrProductNameFromProject(false)
-        archiveFileName.set("kotlinNative-platformDeps-$productName.jar")
-        destinationDirectory.set(file("$buildDir/$name"))
-
-//        val platformDepsReplacementsDir = file("resources/platformDeps")
-//        val platformDepsReplacements = platformDepsReplacementsDir.walkTopDown()
-//                .filter { it.isFile && it.length() > 0 }
-//                .map { it.relativeTo(platformDepsReplacementsDir).path }
-//                .toList()
-
-//        inputs.property("${project.name}-$name-platformDepsReplacements-amount", platformDepsReplacements.size)
-
-//        platformDepsReplacements.forEach {
-//            from(platformDepsReplacementsDir) { include(it) }
-//        }
-
-        from(zipTree(fileTree(platformDepsDir).matching { include(platformDepsJarName) }.singleFile)) {
-//            exclude(pluginXmlPath)
-//            platformDepsReplacements.forEach { exclude(it) }
-        }
-
-//        patchJavaXmls()
-    }
-}
-
-fun otherPlatformDepsJars(project: Project, platformDepsDir: File): Task = with(project) {
-    task<Task>("otherPlatformDepsJars") {
-        val otherPlatformDepsJars = fileTree(platformDepsDir) {
-            include("*.jar")
-            exclude(platformDepsJarName)
-        }.files
-
-        inputs.files(otherPlatformDepsJars)
-        outputs.files(otherPlatformDepsJars)
-    }
-}
-
-fun Zip.patchJavaXmls() {
-    val javaPsiXmlPath = "META-INF/JavaPsiPlugin.xml"
-    val javaPluginXmlPath = "META-INF/JavaPlugin.xml"
-
-    val fileToMarkers = mapOf(
-            javaPsiXmlPath to listOf("implementation=\"org.jetbrains.uast.java.JavaUastLanguagePlugin\""),
-            javaPluginXmlPath to listOf(
-                    "implementation=\"com.intellij.spi.SPIFileTypeFactory\"",
-                    "implementationClass=\"com.intellij.lang.java.JavaDocumentationProvider\""
-            )
-    )
-
-    commentXmlFiles(fileToMarkers)
-}
-
-
-=======
->>>>>>> 56023b41
 // --------------------------------------------------
 // CIDR plugin patches:
 // --------------------------------------------------
